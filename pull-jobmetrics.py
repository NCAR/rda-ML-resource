--- conflicted
+++ resolved
@@ -9,7 +9,6 @@
 bucket_name = 'rda-data'
 file_prefix = 'web/jobMetrics/mem_metrics'
 
-<<<<<<< HEAD
 df_path = '/glade/work/jdubeau/job-metrics-data.json'
 
 logging.basicConfig(filename='pull-jobmetrics-log.txt', level=logging.INFO)
@@ -40,47 +39,7 @@
 
     # Therefore object_keys is the list of filenames we're interested in.
     # We use these filenames to retrieve the files themselves.
-=======
-print(f"Connecting to {url_name}...")
-# Note: creating a boto3 client uses credentials file from ~/.aws
-client = boto3.client(endpoint_url=url_name, service_name='s3')
 
-print(f"Loading files from bucket {bucket_name} with prefix {file_prefix}")
-bucket_contents = client.list_objects_v2(Bucket = bucket_name, Prefix = file_prefix)['Contents']
-object_keys = [c['Key'] for c in bucket_contents]
-
-print(f"Found {len(bucket_contents)} files matching prefix. Retrieving them...")
-objects = [client.get_object(Bucket = bucket_name, Key = k) for k in object_keys]
-object_bodies = [ob['Body'] for ob in objects]
-
-print("Reading files...")
-all_data = [body.read() for body in object_bodies]
-
-print("Parsing JSON data from files and loading into dataframes...")
-all_dfs = []
-for i in range(len(all_data)):
-	current_data = all_data[i] 
-	try:	
-		all_dfs.append(pd.read_json(current_data, orient='index'))	
-	except:
-		print(f"Warning: could not parse JSON data from {object_keys[i]}")
-	
-print(f"Finished parsing JSON data ({len(all_dfs)}/{len(all_data)} successful)")
-
-print("Combining dataframes...")
-merged_df = pd.concat(all_dfs, axis = 0)
-
-print("Dropping duplicate rows...")
-merged_df = merged_df[~merged_df.index.duplicated(keep='first')]
-
-print("Dataframe created with the following info:")
-merged_df.info()
-
-print("Saving dataframe to work directory...")
-path = '/glade/work/jdubeau/job-metrics-data.json'
-
-merged_df.to_json(path)
->>>>>>> 64e8b689
 
     objects = [client.get_object(Bucket=bucket, Key=k) for k in obj_keys]
     obj_bodies = [ob['Body'] for ob in objects]
